version: "3.7"

services:
  vb_gateway:
    container_name: gateway
    build:
<<<<<<< HEAD
      context: .
      dockerfile: Dockerfile
    image: visiobas-gateway:3.2.5
    logging:
      #driver: none
=======
      context: ./gateway
      dockerfile: Dockerfile
    image: vb-gateway:1.1.1
    logging:
      # driver: none
>>>>>>> 305bb8d7
      driver: "json-file"
      options:
        max-file: "2"
        max-size: "1024k"
    restart: always
    privileged: true # [1]
<<<<<<< HEAD
    env_file:
      - config/gateway.env
      - config/http.env
      - config/api.env
=======
    user: root
    env_file:
      - http_config.env

>>>>>>> 305bb8d7
    environment:
      - TZ=Europe/Moscow
      - PYTHONPATH=/

      # Logging
<<<<<<< HEAD
      - PYTHONASYNCIODEBUG=0
      #- GTW_LOG_FORMAT="%(levelname)-8s [%(asctime)s] [%(threadName)s] %(name)s.%(funcName)s(%(lineno)d): %(message)s"
      - GTW_LOG_LEVEL=DEBUG
      - GTW_LOG_FILE_SIZE=50 # in MB
      - GTW_LOG_FILE_LEVEL=DEBUG
    volumes:
      #- /opt/visiobas-gateway/logs:/usr/share/python3/gtw/gateway/logs
      - /opt/visiobas-gateway/gateway:/usr/share/python3/gtw/lib/python3.9/site-packages/gateway
      - /dev:/dev # [1]
    network_mode: host
    #ports:
    #  - 7070:7070
=======
      - LOG_LEVEL=INFO
      - FILE_LOG_LEVEL=INFO

      # Provide 'TRUE' or 'FALSE' for enable\disable sending data via protocol
      - HTTP_ENABLE=TRUE
      - MQTT_ENABLE=FALSE

      - BACNET_DEFAULT_UPDATE_PERIOD=10
      - MODBUS_DEFAULT_UPDATE_PERIOD=10
    volumes:
      - /opt/visiobas-gateway/gateway:/gateway
      # - /home/user/visiobas-gateway/gateway:/gateway
      - /dev:/dev # [1]
    command: python /gateway/run.py
    ports:
      - 502:502
      - 1883:1883
      - 8080:8080
      - 8883:8883

>>>>>>> 305bb8d7

    devices: # To detect Modbus RTU devices
      - "/dev/ttyS0:/dev/ttyS0"
      - "/dev/ttyUSB0:/dev/ttyUSB0"

<<<<<<< HEAD
#networks:
#  default:
#    external: true
#    name: services_backend
=======
>>>>>>> 305bb8d7

# [1]: https://www.losant.com/blog/how-to-access-serial-devices-in-docker<|MERGE_RESOLUTION|>--- conflicted
+++ resolved
@@ -4,42 +4,27 @@
   vb_gateway:
     container_name: gateway
     build:
-<<<<<<< HEAD
       context: .
       dockerfile: Dockerfile
     image: visiobas-gateway:3.2.5
     logging:
       #driver: none
-=======
-      context: ./gateway
-      dockerfile: Dockerfile
-    image: vb-gateway:1.1.1
-    logging:
-      # driver: none
->>>>>>> 305bb8d7
+
       driver: "json-file"
       options:
         max-file: "2"
         max-size: "1024k"
     restart: always
     privileged: true # [1]
-<<<<<<< HEAD
     env_file:
       - config/gateway.env
       - config/http.env
       - config/api.env
-=======
-    user: root
-    env_file:
-      - http_config.env
-
->>>>>>> 305bb8d7
     environment:
       - TZ=Europe/Moscow
       - PYTHONPATH=/
 
       # Logging
-<<<<<<< HEAD
       - PYTHONASYNCIODEBUG=0
       #- GTW_LOG_FORMAT="%(levelname)-8s [%(asctime)s] [%(threadName)s] %(name)s.%(funcName)s(%(lineno)d): %(message)s"
       - GTW_LOG_LEVEL=DEBUG
@@ -52,39 +37,14 @@
     network_mode: host
     #ports:
     #  - 7070:7070
-=======
-      - LOG_LEVEL=INFO
-      - FILE_LOG_LEVEL=INFO
-
-      # Provide 'TRUE' or 'FALSE' for enable\disable sending data via protocol
-      - HTTP_ENABLE=TRUE
-      - MQTT_ENABLE=FALSE
-
-      - BACNET_DEFAULT_UPDATE_PERIOD=10
-      - MODBUS_DEFAULT_UPDATE_PERIOD=10
-    volumes:
-      - /opt/visiobas-gateway/gateway:/gateway
-      # - /home/user/visiobas-gateway/gateway:/gateway
-      - /dev:/dev # [1]
-    command: python /gateway/run.py
-    ports:
-      - 502:502
-      - 1883:1883
-      - 8080:8080
-      - 8883:8883
-
->>>>>>> 305bb8d7
 
     devices: # To detect Modbus RTU devices
       - "/dev/ttyS0:/dev/ttyS0"
       - "/dev/ttyUSB0:/dev/ttyUSB0"
 
-<<<<<<< HEAD
 #networks:
 #  default:
 #    external: true
 #    name: services_backend
-=======
->>>>>>> 305bb8d7
 
 # [1]: https://www.losant.com/blog/how-to-access-serial-devices-in-docker