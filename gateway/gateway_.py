import asyncio
from typing import Callable, Any, Optional, Union, Awaitable, Collection

import aiohttp
import aiojobs
from aiomisc import entrypoint
from pydantic import ValidationError

from gateway.api import VisioGtwAPI
from gateway.clients import VisioHTTPClient, VisioBASMQTTClient
from gateway.devices import AsyncModbusDevice, SyncModbusDevice, BACnetDevice
from gateway.models import (ObjType, BACnetDeviceObj, ModbusObj, Protocol,
                            BACnetObj, HTTPSettings, GatewaySettings)
from gateway.utils import get_file_logger
from gateway.verifier import BACnetVerifier

_LOG = get_file_logger(__name__)


class VisioBASGateway:
    """VisioBAS IoT Gateway."""

    def __init__(self, settings: GatewaySettings):
        # self.loop = asyncio.new_event_loop()
        self.loop: asyncio.AbstractEventLoop = asyncio.get_running_loop()
        self._serial_creation_lock = asyncio.Lock()
        self._bacnet_creation_lock = asyncio.Lock()

        # self._pending_tasks: list = []
        self.settings = settings

        self._stopped: asyncio.Event = None
        self._upd_task: asyncio.Task = None

        self._scheduler: aiojobs.Scheduler = None

        self.http_client: VisioHTTPClient = None
        self.mqtt_client: VisioBASMQTTClient = None
        self.api: VisioGtwAPI = None
        self.verifier = BACnetVerifier(override_threshold=settings.override_threshold)

        self._devices: dict[int, Union[AsyncModbusDevice]] = {}

    @classmethod
    async def create(cls, settings: GatewaySettings) -> 'VisioBASGateway':
        gateway = cls(settings=settings)
        gateway._scheduler = await aiojobs.create_scheduler(close_timeout=60, limit=100)
        return gateway

    @property
    def poll_device_ids(self) -> list[int]:
        return self.settings.poll_device_ids

    @property
    def upd_period(self) -> int:
        return self.settings.update_period

    @property
    def devices(self) -> dict[int, Union[AsyncModbusDevice]]:
        return self._devices

    def get_device(self, dev_id: int) -> Optional[Union[AsyncModbusDevice]]:
        """Gets device instance.

        Args:
            dev_id: Device identifier.

        Returns:
            Device instance.
        """
        return self._devices.get(dev_id)

    @property
    def api_priority(self) -> int:
        return self.settings.api_priority

    # def run(self) -> None:
    #     # if need, set event loop policy here
    #     asyncio.run(self.async_run(), debug=True)

    async def async_run(self) -> None:
        """Gateway main entry point.
        Start Gateway and block until stopped.
        """
        # self.async_stop will set this instead of stopping the loop
        self._stopped = asyncio.Event()
        await self.async_start()

        await self._stopped.wait()

    async def async_start(self) -> None:
        await self.async_add_job(self.async_setup)

        # self.loop.run_forever()

    async def async_setup(self) -> None:
        """Set up Gateway and spawn update task."""
        self.http_client = VisioHTTPClient(gateway=self, settings=HTTPSettings())
        # await self.http_client.setup()
        # self.mqtt_client = VisioBASMQTTClient.from_yaml(
        #     gateway=self, yaml_path=self.MQTT_CFG_PATH)
        self.api = VisioGtwAPI(gateway=self, host=self.settings.api_url.host,
                               port=int(self.settings.api_url.port))
        await self._scheduler.spawn(self.start_api())
        await self._scheduler.spawn(coro=self.periodic_update())
        # self._upd_task = self.loop.create_task(self.periodic_update())

    async def start_api(self) -> None:
        """Starts GatewayAPI."""
        async with entrypoint(self.api) as ep:
            await ep.closing()

    async def periodic_update(self) -> None:
        """Spawn periodic update task."""
        await self._perform_start_tasks()
        await asyncio.sleep(delay=self.upd_period)
        await self._perform_stop_tasks()

        await self._scheduler.spawn(self.periodic_update())
        # self._upd_task = self.loop.create_task(self.periodic_update())

    def add_job(self, target: Callable, *args: Any) -> None:
        """Adds job to the executor pool.

        Args:
            target: target to call.
            args: parameters for target to call.
        """
        if target is None:
            raise ValueError('None not allowed')
        self.loop.call_soon_threadsafe(self.async_add_job, target, *args)

    def async_add_job(self, target: Callable, *args: Any
                      ) -> Optional[Union[asyncio.Future, Awaitable]]:
        """Adds a job from within the event loop.

        Args:
            target: target to call.
            args: parameters for target to call.

        Returns:
            task or future object
        """
        if target is None:
            raise ValueError('None not allowed')

        if asyncio.iscoroutine(target) or asyncio.iscoroutinefunction(target):
            # await self._scheduler.spawn(target(*args))
            task = self.loop.create_task(target(*args))
            return task
        else:
            task = self.loop.run_in_executor(None, target, *args)
            return task

    async def async_stop(self) -> None:
        """Stops Gateway."""
        # todo wait pending tasks
        if self._stopped is not None:
            self._stopped.set()

    async def _perform_start_tasks(self) -> None:
        """Performs starting tasks.

        Setup gateway steps:
            - Log in to HTTP
            - Load devices
            - Start devices poll
            - Connect to MQTT
        """
        await self.http_client.wait_login()

        # Load devices
        load_device_tasks = [self.load_device(dev_id=dev_id)
                             for dev_id in self.poll_device_ids]
        await asyncio.gather(*load_device_tasks)

        # Run polling tasks
        # start_poll_tasks = [self.start_device_poll(dev_id=dev_id)
        #                     for dev_id in self._devices.keys()]
        # await asyncio.gather(*start_poll_tasks)

        # Create devices by one to prevent creations of several serial clients
        for dev_id in self._devices.keys():
            await self.start_device_poll(dev_id=dev_id)

        # # Set gateway address of polling devices
        # gtw_addr_tasks = [self.http_client.post_gateway_address(dev_obj=dev.dev_obj)
        #                   for dev in self._devices.values()]
        # await asyncio.gather(*gtw_addr_tasks)

        # todo await self.mqtt_client.subscribe(self.mqtt_client.topics)
        _LOG.info('Start tasks performed',
                  extra={'gateway_settings': self.settings, })

    async def _perform_stop_tasks(self) -> None:
        """Performs stopping tasks.

        Stop gateway steps:
            - Unsubscribe to MQTT
            - Stop devices poll
            - Log out to HTTP
        """
        # todo await self.mqtt_client.unsubscribe(self.mqtt_client.topics)
        stop_device_tasks = [dev.stop for dev in self.devices.values()]
        await asyncio.gather(*stop_device_tasks)
        self._devices = {}

        await self.http_client.logout()
        _LOG.info('Stop tasks performed')

    async def load_device(self, dev_id: int) -> None:
        """Tries to download an object of device from server.
        Then gets polling objects and load them into device.

        When device loaded, it may be accessed by `gateway.devices[identifier]`.

        If fails get objects from server - loads it from local.
        """
        try:
            dev_obj_data = await self.http_client.get_objs(dev_id=dev_id,
                                                           obj_types=(ObjType.DEVICE,))
            _LOG.debug('Device object downloaded', extra={'device_id': dev_id})

            if not dev_obj_data:
                _LOG.warning('Empty device object', extra={'device_id': dev_id})
                return None

            # objs in the list, so get [0] element in `dev_obj_data[0]` below
            # request one type - 'device', so [0] element of tuple below
            dev_obj = await self.async_add_job(self._parse_device_obj, dev_obj_data[0][0])

            device = await self.device_factory(dev_obj=dev_obj)

            # fixme use for task in asyncio.as_completed(tasks):
            objs_data = await self.http_client.get_objs(dev_id=dev_id,
                                                        obj_types=device.types_to_rq)
            _LOG.debug('Polling objects downloaded', extra={'device_id': dev_id})

            extract_tasks = [self.async_add_job(self._extract_objects, obj_data, dev_obj)
                             for obj_data in objs_data
                             if not isinstance(obj_data, aiohttp.ClientError)]
            objs_lists = await asyncio.gather(*extract_tasks)
            objs = [obj for lst in objs_lists for obj in lst if obj]  # flat list of lists
            if not len(objs):  # if there are objects
                _LOG.warning("There aren't polling objects", extra={'device_id': dev_id})
                return None

            _LOG.debug('Polling objects extracted',
                       extra={'device_id': dev_id, 'objects_count': len(objs)})
            await self.async_add_job(device.load_objects, objs)

            self._devices.update({device.id: device})
            _LOG.info('Device loaded', extra={'device_id': dev_id})
        except (ValidationError,) as e:  #
            _LOG.warning('Cannot load device',
                         extra={'device_id': dev_id, 'exc': e, })
        except (TypeError, AttributeError, Exception) as e:
            _LOG.exception('Unhandled load device exception',
                           extra={'device_id': dev_id, 'exc': e, })

    async def start_device_poll(self, dev_id: int) -> None:
        """Starts poll of device."""
        await self.async_add_job(self.devices[dev_id].start_periodic_polls)
        _LOG.info('Device polling started', extra={'device_id': dev_id})

    @staticmethod
    def _parse_device_obj(dev_data: dict) -> Optional[BACnetDeviceObj]:
        """Parses and validate device object data from JSON.

        Returns:
            Parsed and validated device object, if no errors throw.
        """
        dev_obj = BACnetDeviceObj(**dev_data)
        _LOG.debug('Device object parsed', extra={'device_object': dev_obj})
        return dev_obj

    def _extract_objects(self, objs_data: tuple, dev_obj: BACnetDeviceObj
                         ) -> list[ModbusObj]:
        """Parses and validate objects data from JSON.

        Returns:
            List of parsed and validated objects.
        """
        objs = [self.object_factory(dev_obj=dev_obj, obj_data=obj_data)
                for obj_data in objs_data
                if not None and not isinstance(obj_data, (aiohttp.ClientError, Exception))]
        return objs

    async def verify_objects(self, objs: Collection[BACnetObj]) -> None:
        """Verify objects in executor pool."""
        await self.async_add_job(self.verifier.verify_objects, objs)

    async def send_objects(self, objs: Collection[BACnetObj]) -> None:
        """Sends objects to server."""
        assert len(objs)

        try:
            dev_id = list(objs)[0].device_id
            str_ = ';'.join([obj.to_http_str() for obj in objs]) + ';'
            await self.http_client.post_device(servers=self.http_client.servers_post,
                                               dev_id=dev_id, data=str_)
        except Exception as e:
            _LOG.exception('Unexpected error', extra={'exc': e})

    async def device_factory(self, dev_obj: BACnetDeviceObj,
                             ) -> Optional[Union[AsyncModbusDevice,
                                                 SyncModbusDevice,
                                                 BACnetDevice]]:
        """Creates device for provided protocol.

        Returns:
            Created device.
        """
        try:
            protocol = dev_obj.property_list.protocol

            if protocol in {Protocol.MODBUS_TCP, Protocol.MODBUS_RTUOVERTCP}:
                cls_factory = SyncModbusDevice if self.settings.modbus_sync else AsyncModbusDevice
                device = await cls_factory.create(device_obj=dev_obj, gateway=self)
            elif protocol is Protocol.MODBUS_RTU:
                async with self._serial_creation_lock:  # fixme
                    cls_factory = SyncModbusDevice if self.settings.modbus_sync else AsyncModbusDevice
                    device = await cls_factory.create(device_obj=dev_obj, gateway=self)
            elif protocol == Protocol.BACNET:
<<<<<<< HEAD
                # async with self._bacnet_creation_lock:
                device = await BACnetDevice.create(device_obj=dev_obj, gateway=self)
=======
                async with self._bacnet_creation_lock:
                    device = await BACnetDevice.create(device_obj=dev_obj, gateway=self)
>>>>>>> 9f601974
            else:
                raise NotImplementedError('Device factory not implemented')

            _LOG.debug('Device object created', extra={'device_id': device.id})
            return device
        except (ValidationError, AttributeError) as e:
            _LOG.warning('Failed device creation',
                         extra={'device_id': dev_obj.id, 'exc': e, })
        except Exception as e:
            _LOG.exception('Unhandled failed device creation',
                           extra={'device_id': dev_obj.id, 'exc': e, })

    @staticmethod
    def object_factory(dev_obj: BACnetDeviceObj, obj_data: dict[str, Any]
                       ) -> Optional[Union[ModbusObj, BACnetObj]]:
        """Creates object for provided protocol data.

        Returns:
            If object created - returns created object.
            If object incorrect - returns None.
        """
        try:
            protocol = dev_obj.property_list.protocol
            if protocol in {Protocol.MODBUS_TCP, Protocol.MODBUS_RTU,
                            Protocol.MODBUS_RTUOVERTCP}:
                obj = ModbusObj(**obj_data)  # todo switch to parse_raw?
            elif protocol == Protocol.BACNET:
                obj = BACnetObj(**obj_data)
            else:
                # unknown protocols logging by `pydantic` on enter
                raise NotImplementedError('Not implemented protocol factory.')
            return obj
        except ValidationError as e:
            _LOG.warning('Failed polling object creation',
                         extra={'device_id': dev_obj.id,
                                'object_data': obj_data, 'exc': e, })
        except Exception as e:
            _LOG.exception('Unhandled object creation exception',
                           extra={'device_id': dev_obj.id,
                                  'object_data': obj_data, 'exc': e, })<|MERGE_RESOLUTION|>--- conflicted
+++ resolved
@@ -322,13 +322,9 @@
                     cls_factory = SyncModbusDevice if self.settings.modbus_sync else AsyncModbusDevice
                     device = await cls_factory.create(device_obj=dev_obj, gateway=self)
             elif protocol == Protocol.BACNET:
-<<<<<<< HEAD
                 # async with self._bacnet_creation_lock:
                 device = await BACnetDevice.create(device_obj=dev_obj, gateway=self)
-=======
-                async with self._bacnet_creation_lock:
-                    device = await BACnetDevice.create(device_obj=dev_obj, gateway=self)
->>>>>>> 9f601974
+
             else:
                 raise NotImplementedError('Device factory not implemented')
 
