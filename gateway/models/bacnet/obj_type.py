--- conflicted
+++ resolved
@@ -33,12 +33,11 @@
     PULSE_CONVERTER = "pulse-converter", 24, 'pulseConverter'
     ACCESS_POINT = "access-point", 33, 'accessPoint'
 
-<<<<<<< HEAD
+
     # todo add types from page 65
-=======
+
     # TODO: add JSON-input = 250
     # TODO: add JSON-output = 251
->>>>>>> 98d044f4
 
     # SITE = "site", -1
     # FOLDER = "folder", -1
